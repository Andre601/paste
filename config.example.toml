[general]
site_name = "paste"
site_domain = "paste.gg"
# Set this to include custom content on the /about page
# If not set, the About link in the navbar will not be displayed
# about_file = "about.html"

<<<<<<< HEAD
[admin]
# A random key used to become the first admin. Anyone who knows or guesses this can become an admin
# if there are no other admins registered. This can be unset once one admin is registered.
# key = ""
=======
[store]
# The path on the filesystem where pastes will be stored.
# For production docker, this should be set to "/store"
path = "./store"
>>>>>>> 4c2634cd

# Sender information for emails sent from the server
[email.sender]
name = ""
from = ""

# SMTP information for emails sent from the server
# paste enforces TLS without negotiation
[email.smtp]
# address for smtp
address = ""
# domain for validating cert
domain = ""
port = 0
username = ""
password = ""<|MERGE_RESOLUTION|>--- conflicted
+++ resolved
@@ -5,17 +5,15 @@
 # If not set, the About link in the navbar will not be displayed
 # about_file = "about.html"
 
-<<<<<<< HEAD
 [admin]
 # A random key used to become the first admin. Anyone who knows or guesses this can become an admin
 # if there are no other admins registered. This can be unset once one admin is registered.
 # key = ""
-=======
+
 [store]
 # The path on the filesystem where pastes will be stored.
 # For production docker, this should be set to "/store"
 path = "./store"
->>>>>>> 4c2634cd
 
 # Sender information for emails sent from the server
 [email.sender]
