--- conflicted
+++ resolved
@@ -169,13 +169,9 @@
 
 # markdown rendering
 [dependencies.comrak]
-<<<<<<< HEAD
-# version = "0.5"
+# version = "0.6"
 git = "https://github.com/jkcclemens/comrak"
 branch = "forked_syntect_highlighting"
-=======
-version = "0.6"
->>>>>>> d6bb27d3
 default-features = false
 
 # accepting multipart input
