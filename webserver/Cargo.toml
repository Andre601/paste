--- conflicted
+++ resolved
@@ -13,14 +13,11 @@
   "rocket_contrib",
   # see serde
   "serde_derive",
-<<<<<<< HEAD
+  # my own crate
   "rouge",
-  "spanner",
-=======
   # both handled by a "fluent" credit
   "fluent-bundle",
   "fluent-syntax",
->>>>>>> bfe7271c
 ]
 
 exclude = [
@@ -148,10 +145,9 @@
 # csv parsing
 csv = "1"
 
-<<<<<<< HEAD
 # highlighting
 rouge = { git = "https://gitlab.com/jkcclemens/paste_rouge", branch = "websockets" }
-=======
+
 # language ids for localisation
 unic-langid = "0.4"
 
@@ -160,7 +156,6 @@
 
 # localisation
 fluent-syntax = "0.9"
->>>>>>> bfe7271c
 
 # web logic
 [dependencies.rocket]
