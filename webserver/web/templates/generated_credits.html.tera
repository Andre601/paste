<section class="section">
  <h2 class="title">People</h2>

  <div class="tile is-ancestor">
    <div class="tile is-vertical is-parent">
      <div class="tile box is-child">
        <p class="subtitle is-marginless">
          Kyle Clemens
        </p>
        <p>
          <a href="https://github.com/jkcclemens" class="is-size-7">@jkcclemens</a>
        </p>
        <p>
          Lead developer and Rust aficionado who hates frontend.
        </p>
      </div>
      <div class="tile box is-child">
        <p class="subtitle is-marginless">
          Adam Williams
        </p>
        <p>
          <a href="https://github.com/lol768" class="is-size-7">@lol768</a>
        </p>
        <p>
          The best infosec consultant, tester, and cheerleader money can't buy.
        </p>
      </div>
    </div>
    <div class="tile is-vertical is-parent">
      <div class="tile box is-child">
        <p class="subtitle is-marginless">
          kashike
        </p>
        <p>
          <a href="https://github.com/kashike" class="is-size-7">@kashike</a>
        </p>
        <p>
          Feature requester/demander, tester, bug noticer, idea testing ground.
        </p>
      </div>
      <div class="tile box is-child">
        <p class="subtitle is-marginless">
          Jos Ahrens
        </p>
        <p>
          <a href="https://github.com/Zarthus" class="is-size-7">@Zarthus</a>
        </p>
        <p>
          Breaker and tester of many things, purveyor of dissenting opinions.
        </p>
      </div>
    </div>
    <div class="tile is-vertical is-parent">
      <div class="tile box is-child">
        <p class="subtitle is-marginless">
          Austin Peterson
        </p>
        <p>
          <a href="https://github.com/AKPWebDesign" class="is-size-7">@AKPWebDesign</a>
        </p>
        <p>
          Resident JavaScript-fu practitioner with a penchant for design.
        </p>
      </div>
    </div>
  </div>
</section>
<section class="section">
  <h2 class="title">Frontend</h2>

  <div class="tile is-ancestor">
    <div class="tile is-vertical is-parent">
      <div class="tile box is-child">
        <p class="subtitle is-marginless">
          <a href="https://bulma.io/">Bulma</a>
        </p>
        <p>
          An awesome CSS framework that is the foundation for all of paste's CSS.
        </p>
      </div>
      <div class="tile box is-child">
        <p class="subtitle is-marginless">
          <a href="https://wikiki.github.io/elements/tooltip/">bulma-tooltip</a>
        </p>
        <p>
          An extension to Bulma that adds CSS-only tooltips.
        </p>
      </div>
      <div class="tile box is-child">
        <p class="subtitle is-marginless">
          <a href="https://jenil.github.io/bulmaswatch/">Bulmaswatch</a>
        </p>
        <p>
          Themes for Bulma. We use a slightly modified version of "darkly" for our dark theme.
        </p>
      </div>
    </div>
    <div class="tile is-vertical is-parent">
      <div class="tile box is-child">
        <p class="subtitle is-marginless">
          <a href="https://github.com/lol768/CodeFlask">CodeSass</a>
        </p>
        <p>
          Our very own fork of CodeFlask, designed to work smarter and better.
        </p>
      </div>
      <div class="tile box is-child">
        <p class="subtitle is-marginless">
          <a href="https://fontawesome.com/">FontAwesome</a>
        </p>
        <p>
          A ubiquitous set of icons that you've probably seen before.
        </p>
      </div>
      <div class="tile box is-child">
        <p class="subtitle is-marginless">
          <a href="https://highlightjs.org/">highlight.js</a>
        </p>
        <p>
          The syntax highlighter responsible for all highlighting on paste. 
        </p>
      </div>
    </div>
    <div class="tile is-vertical is-parent">
      <div class="tile box is-child">
        <p class="subtitle is-marginless">
          <a href="https://github.com/wcoder/highlightjs-line-numbers.js">highlightjs-line-numbers.js</a>
        </p>
        <p>
          An add-on for highlight.js that adds line numbers. We use a slightly modified version.
        </p>
      </div>
      <div class="tile box is-child">
        <p class="subtitle is-marginless">
          <a href="https://twemoji.twitter.com/">Twemoji</a>
        </p>
        <p>
          Twitter's set of emoji that's free for everyone. We use the clipboard one as our favicon!
        </p>
      </div>
      <div class="tile box is-child">
        <p class="subtitle is-marginless">
          <a href="https://github.com/dropbox/zxcvbn">zxcvbn</a>
        </p>
        <p>
          A password strength library that's lightweight and powerful.
        </p>
      </div>
    </div>
  </div>
</section>
<section class="section">
  <h2 class="title">Backend</h2>

  <div class="tile is-ancestor">
    <div class="tile is-vertical is-parent">
      <div class="tile box is-child">
        <p class="subtitle is-marginless">
          <a href="https://github.com/notriddle/ammonia">ammonia</a>
        </p>
        <p>
          Sanitises all the nasty HTML provided by our users (in the form of Markdown).
        </p>
      </div>
      <div class="tile box is-child">
        <p class="subtitle is-marginless">
          <a href="https://github.com/andreasots/base32">base32</a>
        </p>
        <p>
          A Rust implementation of base32.
        </p>
      </div>
      <div class="tile box is-child">
        <p class="subtitle is-marginless">
          <a href="https://github.com/alicemaz/rust-base64">base64</a>
        </p>
        <p>
          A Rust implementation of base64.
        </p>
      </div>
      <div class="tile box is-child">
        <p class="subtitle is-marginless">
          <a href="https://github.com/chronotope/chrono">chrono</a>
        </p>
        <p>
          It does... time. Time stuff. Famously known for not being Crono.
        </p>
      </div>
      <div class="tile box is-child">
        <p class="subtitle is-marginless">
          <a href="https://github.com/kivikakk/comrak">comrak</a>
        </p>
        <p>
          Parses and processes CommonMark + GFM in order to render your Markdown files.
        </p>
      </div>
      <div class="tile box is-child">
        <p class="subtitle is-marginless">
          <a href="https://github.com/alexcrichton/cookie-rs">cookie</a>
        </p>
        <p>
          Creates and processes delicious cookies for your browser.
        </p>
      </div>
      <div class="tile box is-child">
        <p class="subtitle is-marginless">
          <a href="https://github.com/BurntSushi/rust-csv">csv</a>
        </p>
        <p>
          CSV parsing library.
        </p>
      </div>
      <div class="tile box is-child">
        <p class="subtitle is-marginless">
          <a href="https://diesel.rs/">diesel</a>
        </p>
        <p>
          The world's best ORM. It handles all the database work around here.
        </p>
      </div>
      <div class="tile box is-child">
        <p class="subtitle is-marginless">
          <a href="https://github.com/purpliminal/rust-dotenv">dotenv</a>
        </p>
        <p>
          Loads .env files and makes them environment variables. Useful!
        </p>
      </div>
      <div class="tile box is-child">
        <p class="subtitle is-marginless">
          <a href="https://boats.gitlab.io/failure/">failure</a>
        </p>
        <p>
          Easy error handling in Rust.
        </p>
      </div>
      <div class="tile box is-child">
        <p class="subtitle is-marginless">
          <a href="https://github.com/alexcrichton/git2-rs">git2</a>
        </p>
        <p>
          Rust bindings to libgit2 that we use for all Git operations.
        </p>
      </div>
      <div class="tile box is-child">
        <p class="subtitle is-marginless">
          <a href="https://github.com/Amanieu/hashbrown">hashbrown</a>
        </p>
        <p>
          A SwissTable implementation in Rust. Faster HashMaps!
        </p>
      </div>
      <div class="tile box is-child">
        <p class="subtitle is-marginless">
          <a href="https://github.com/KokaKiwi/rust-hex">hex</a>
        </p>
        <p>
          Encodes and decodes strings of bytes as hexadecimal.
        </p>
      </div>
      <div class="tile box is-child">
        <p class="subtitle is-marginless">
          <a href="https://github.com/servo/html5ever">html5ever</a>
        </p>
        <p>
          Parses HTML5 according to spec. Doesn't use regex to do it.
        </p>
      </div>
      <div class="tile box is-child">
        <p class="subtitle is-marginless">
          <a href="https://github.com/lfairy/if_chain">if_chain</a>
        </p>
        <p>
          Chains ifs together, for when you really need to just chain together some ifs.
        </p>
      </div>
      <div class="tile box is-child">
        <p class="subtitle is-marginless">
          <a href="https://github.com/achanda/ipnetwork">ipnetwork</a>
        </p>
        <p>
          Looks at IPv6 and IPv4 CIDRs. This is what determines whether you get rate limited. 
        </p>
      </div>
    </div>
    <div class="tile is-vertical is-parent">
      <div class="tile box is-child">
        <p class="subtitle is-marginless">
          <a href="https://github.com/rust-lang-nursery/lazy-static.rs">lazy_static</a>
        </p>
        <p>
          Lazily-evaluated statics in Rust.
        </p>
      </div>
      <div class="tile box is-child">
        <p class="subtitle is-marginless">
          <a href="https://lettre.at/">lettre</a>
        </p>
        <p>
          Sends, creates, examines, modifies, and does anything else you could possibly want to do with emails.
        </p>
      </div>
      <div class="tile box is-child">
        <p class="subtitle is-marginless">
          <a href="https://github.com/sile/libflate">libflate</a>
        </p>
        <p>
          Rust implementation of DEFLATE and friends.
        </p>
      </div>
      <div class="tile box is-child">
        <p class="subtitle is-marginless">
          <a href="https://github.com/hyperium/mime">mime</a>
        </p>
        <p>
          Support MIME (Media Types) as strong types in Rust.
        </p>
      </div>
      <div class="tile box is-child">
        <p class="subtitle is-marginless">
          <a href="https://github.com/abonander/multipart">multipart</a>
        </p>
        <p>
          A multipart file upload library.
        </p>
      </div>
      <div class="tile box is-child">
        <p class="subtitle is-marginless">
          <a href="https://github.com/sfackler/rust-native-tls">native-tls</a>
        </p>
        <p>
          Handles native TLS through one abstract API.
        </p>
      </div>
      <div class="tile box is-child">
        <p class="subtitle is-marginless">
          <a href="https://github.com/avacariu/rust-oath">oath</a>
        </p>
        <p>
          OATH algorithms for two-factor authentication.
        </p>
      </div>
      <div class="tile box is-child">
        <p class="subtitle is-marginless">
          <a href="https://github.com/kennytm/qrcode-rust">qrcode</a>
        </p>
        <p>
          Creates QR codes via an easy API. Used for TFA!
        </p>
      </div>
      <div class="tile box is-child">
        <p class="subtitle is-marginless">
          <a href="https://github.com/sfackler/r2d2">r2d2</a>
        </p>
        <p>
          Not the droid you're looking for. It's actually a connection pool!
        </p>
      </div>
      <div class="tile box is-child">
        <p class="subtitle is-marginless">
          <a href="https://github.com/sorccu/r2d2-redis">r2d2_redis</a>
        </p>
        <p>
          Makes redis-rs work with r2d2.
        </p>
      </div>
      <div class="tile box is-child">
        <p class="subtitle is-marginless">
          <a href="https://github.com/rust-random/rand">rand</a>
        </p>
        <p>
          A Rust library for random number generation.
        </p>
      </div>
      <div class="tile box is-child">
        <p class="subtitle is-marginless">
          <a href="https://github.com/mitsuhiko/redis-rs">redis</a>
        </p>
        <p>
          Talks to redis... in Rust.
        </p>
      </div>
      <div class="tile box is-child">
        <p class="subtitle is-marginless">
          <a href="https://github.com/seanmonstar/reqwest">reqwest</a>
        </p>
        <p>
          An easy and powerful Rust HTTP Client.
        </p>
      </div>
      <div class="tile box is-child">
        <p class="subtitle is-marginless">
          <a href="https://rocket.rs/">rocket</a>
        </p>
        <p>
          A web framework for Rust. It powers every single request made to paste.
        </p>
      </div>
      <div class="tile box is-child">
        <p class="subtitle is-marginless">
          <a href="https://github.com/DaGenix/rust-crypto">rust-crypto</a>
        </p>
        <p>
          A (mostly) pure-Rust implementation of various cryptographic algorithms.
        </p>
      </div>
      <div class="tile box is-child">
        <p class="subtitle is-marginless">
<<<<<<< HEAD
          <a href="https://github.com/sfackler/rust-native-tls">rust-native-tls</a>
        </p>
        <p>
          Handles native TLS through one abstract API.
        </p>
      </div>
    </div>
    <div class="tile is-vertical is-parent">
      <div class="tile box is-child">
        <p class="subtitle is-marginless">
=======
>>>>>>> d6bb27d3
          <a href="https://serde.rs/">serde</a>
        </p>
        <p>
          A framework for serialising and deserialising data structures in Rust.
        </p>
      </div>
      <div class="tile box is-child">
        <p class="subtitle is-marginless">
          <a href="https://github.com/serde-rs/json">serde_json</a>
        </p>
        <p>
          Serde support for serialising and deserialising JSON.
        </p>
      </div>
      <div class="tile box is-child">
        <p class="subtitle is-marginless">
          <a href="https://github.com/RustCrypto/hashes">sha2</a>
        </p>
        <p>
          SHA-2 hash functions for Rust.
        </p>
      </div>
      <div class="tile box is-child">
        <p class="subtitle is-marginless">
          <a href="https://github.com/spk/rust-sidekiq">sidekiq</a>
        </p>
        <p>
          Talks to sidekiq in Rust.
        </p>
      </div>
      <div class="tile box is-child">
        <p class="subtitle is-marginless">
          <a href="https://github.com/sodiumoxide/sodiumoxide">sodiumoxide</a>
        </p>
        <p>
          Rust bindings to libsodium, which is used for passwords and whatnot.
        </p>
      </div>
      <div class="tile box is-child">
        <p class="subtitle is-marginless">
          <a href="https://github.com/trishume/syntect">syntect</a>
        </p>
        <p>
          Highlights pastes on the backend.
        </p>
      </div>
      <div class="tile box is-child">
        <p class="subtitle is-marginless">
          <a href="https://github.com/Keats/tera">tera</a>
        </p>
        <p>
          The templating engine that rendered this very page (and all the others).
        </p>
      </div>
      <div class="tile box is-child">
        <p class="subtitle is-marginless">
          <a href="https://github.com/alexcrichton/toml-rs">toml</a>
        </p>
        <p>
          Parses TOML files. Gotta load the configuration somehow!
        </p>
      </div>
      <div class="tile box is-child">
        <p class="subtitle is-marginless">
          <a href="https://github.com/seanmonstar/unicase">unicase</a>
        </p>
        <p>
          Compares unicode strings without factoring in casing.
        </p>
      </div>
      <div class="tile box is-child">
        <p class="subtitle is-marginless">
          <a href="https://github.com/unicode-rs/unicode-segmentation">unicode-segmentation</a>
        </p>
        <p>
          Looks at strings in terms of graphemes and words as defined by the Unicode Standard.
        </p>
      </div>
      <div class="tile box is-child">
        <p class="subtitle is-marginless">
          <a href="https://github.com/swgillespie/unicode-categories">unicode_categories</a>
        </p>
        <p>
          Classifies characters into categories according to the Unicode Standard.
        </p>
      </div>
      <div class="tile box is-child">
        <p class="subtitle is-marginless">
          <a href="https://github.com/servo/rust-url">url</a>
        </p>
        <p>
          Parses and processes URLs.
        </p>
      </div>
      <div class="tile box is-child">
        <p class="subtitle is-marginless">
          <a href="https://github.com/uuid-rs/uuid">uuid</a>
        </p>
        <p>
          Parses and generates UUIDs, which are definitely not used anywhere in paste. Nope.
        </p>
      </div>
      <div class="tile box is-child">
        <p class="subtitle is-marginless">
          <a href="https://github.com/alexcrichton/xz2-rs">xz2</a>
        </p>
        <p>
          Rust bindings to liblzma.
        </p>
      </div>
    </div>
  </div>
</section><|MERGE_RESOLUTION|>--- conflicted
+++ resolved
@@ -274,6 +274,8 @@
           Chains ifs together, for when you really need to just chain together some ifs.
         </p>
       </div>
+    </div>
+    <div class="tile is-vertical is-parent">
       <div class="tile box is-child">
         <p class="subtitle is-marginless">
           <a href="https://github.com/achanda/ipnetwork">ipnetwork</a>
@@ -282,8 +284,6 @@
           Looks at IPv6 and IPv4 CIDRs. This is what determines whether you get rate limited. 
         </p>
       </div>
-    </div>
-    <div class="tile is-vertical is-parent">
       <div class="tile box is-child">
         <p class="subtitle is-marginless">
           <a href="https://github.com/rust-lang-nursery/lazy-static.rs">lazy_static</a>
@@ -396,6 +396,8 @@
           A web framework for Rust. It powers every single request made to paste.
         </p>
       </div>
+    </div>
+    <div class="tile is-vertical is-parent">
       <div class="tile box is-child">
         <p class="subtitle is-marginless">
           <a href="https://github.com/DaGenix/rust-crypto">rust-crypto</a>
@@ -406,19 +408,6 @@
       </div>
       <div class="tile box is-child">
         <p class="subtitle is-marginless">
-<<<<<<< HEAD
-          <a href="https://github.com/sfackler/rust-native-tls">rust-native-tls</a>
-        </p>
-        <p>
-          Handles native TLS through one abstract API.
-        </p>
-      </div>
-    </div>
-    <div class="tile is-vertical is-parent">
-      <div class="tile box is-child">
-        <p class="subtitle is-marginless">
-=======
->>>>>>> d6bb27d3
           <a href="https://serde.rs/">serde</a>
         </p>
         <p>
