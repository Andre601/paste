#![feature(
  custom_derive,
  decl_macro,
  in_band_lifetimes,
  proc_macro_hygiene,
)]
#![recursion_limit = "1024"]

#![allow(proc_macro_derive_resolution_fallback)]

#[macro_use]
extern crate diesel;
#[macro_use]
extern crate if_chain;
#[macro_use]
extern crate lazy_static;
#[macro_use]
extern crate rocket;
#[macro_use]
extern crate serde_derive;

mod backend;
mod config;
mod database;
mod errors;
mod models;
mod redis_store;
mod routes;
mod sidekiq;
mod store;
mod utils;

use crate::routes::web::fairings;

use rocket_contrib::templates::Template;

use tera::Tera;

use std::{env, path::PathBuf};

pub static SERVER_VERSION: Option<&'static str> = include!(concat!(env!("OUT_DIR"), "/version"));

lazy_static! {
  pub static ref RESOURCES_VERSION: Option<String> = git2::Repository::open(".")
    .and_then(|r| r.revparse_single("HEAD").map(|p| p.id()))
    .map(|r| r.to_string())
    .ok();

  pub static ref EMAIL_TERA: Tera = {
    let path = env::var("EMAIL_TEMPLATES").expect("missing EMAIL_TEMPLATES environment variable");
    let mut tera = Tera::new(&path).expect("could not create tempating engine");
    tera.autoescape_on(vec![".html", ".htm", ".xml", ".html.tera"]);
    tera
  };

  pub static ref CAMO_URL: Option<url::Url> = env::var("CAMO_URL")
    .ok()
    .map(|x| url::Url::parse(&x).expect("CAMO_URL could not be parsed as a URL"));

  pub static ref CAMO_KEY: Vec<u8> = {
    let key = env::var("CAMO_KEY").expect("missing CAMO_KEY environment variable");
    key.into_bytes()
  };
}

fn main() {
  if sodiumoxide::init().is_err() {
    println!("could not initialize libsodium");
    return;
  }

  dotenv::dotenv().ok();

  let config_path = match env::args().nth(1) {
    Some(p) => p,
    None => {
      println!("please specify the path to the configuration file as the first argument");
      return;
    }
  };

  let config = match config::load_config(&config_path) {
    Ok(mut c) => {
      let path = match PathBuf::from(config_path).canonicalize() {
        Ok(p) => p,
        Err(e) => {
          println!("could not canonicalise config path: {}", e);
          return;
        },
      };
      c._path = Some(path);
      if let Err(e) = std::fs::create_dir_all(&c.store.path) {
        println!("could not create store at {}: {}", c.store.path.to_string_lossy(), e);
        return;
      }
      c.store.path = match c.store.path.canonicalize() {
        Ok(p) => p,
        Err(e) => {
          println!("could not canonicalise store path: {}", e);
          return;
        },
      };
      c
    },
    Err(e) => {
      println!("could not load config.toml: {}", e);
      return;
    }
  };

  lazy_static::initialize(&EMAIL_TERA);
  lazy_static::initialize(&CAMO_KEY);
  lazy_static::initialize(&CAMO_URL);

  rocket::ignite()
    .manage(database::init_pool())
    .manage(redis_store::init_pool())
    .manage(redis_store::init_sidekiq())
    .manage(config)
    .manage(reqwest::Client::new())
    .attach(fairings::Csp)
    .attach(fairings::SecurityHeaders)
    .attach(fairings::AntiCsrf)
    .attach(fairings::LastPage::default())
    .attach(fairings::Push)
    .attach(Template::fairing())
    .register(catchers![
      routes::bad_request,
      routes::forbidden,
      routes::internal_server_error,
      routes::not_found,
    ])
    .mount("/", routes![
      routes::web::index::get,

      routes::web::about::get,

      routes::web::credits::get,

      routes::web::auth::login::get,
      routes::web::auth::login::post,

      routes::web::auth::logout::post,

      routes::web::auth::register::get,
      routes::web::auth::register::post,

      routes::web::pastes::get::id,
      routes::web::pastes::get::username_id,
      routes::web::pastes::get::users_username_id,

      routes::web::pastes::files::raw::get,

      routes::web::pastes::revisions::get,

      routes::web::pastes::get::edit,

      routes::web::pastes::post::post,

      routes::web::pastes::delete::delete,
      routes::web::pastes::delete::ids,
      routes::web::pastes::patch::patch,

      routes::web::account::index::get,
      routes::web::account::index::patch,
      routes::web::account::index::well_known_password_change,

      routes::web::account::keys::get,
      routes::web::account::keys::post,
      routes::web::account::keys::delete,

      routes::web::account::two_factor::get,
      routes::web::account::two_factor::enable_get,
      routes::web::account::two_factor::validate,
      routes::web::account::two_factor::disable_get,
      routes::web::account::two_factor::disable_post,
      routes::web::account::two_factor::new_secret,
      routes::web::account::two_factor::new_backup_codes,

      routes::web::account::delete::get,
      routes::web::account::delete::delete,

      routes::web::account::verify::get,
      routes::web::account::verify::resend,

      routes::web::account::reset_password::get,
      routes::web::account::reset_password::post,
      routes::web::account::reset_password::reset_get,
      routes::web::account::reset_password::reset_post,

<<<<<<< HEAD
      routes::web::account::adminify::get,

      routes::web::admin::index::get,
      routes::web::admin::maintenance::get,
      routes::web::admin::pastes::get,
      routes::web::admin::users::get,
=======
      routes::web::account::avatar::get,
>>>>>>> 49ce2cd2

      routes::web::users::get::get,
    ])
    .mount("/static", routes!{
      routes::web::static_files::get,
    })
    .mount("/api/v1/pastes", routes![
      routes::api::pastes::get::get_all,

      routes::api::pastes::post::post_json,
      routes::api::pastes::post::post_multipart,
      routes::api::pastes::delete::delete,
      routes::api::pastes::delete::ids,
      routes::api::pastes::get::get,
      routes::api::pastes::patch::patch,

      routes::api::pastes::files::get::get,
      routes::api::pastes::files::patch::patch,
      routes::api::pastes::files::post::post,

      routes::api::pastes::files::individual::delete::delete,
      routes::api::pastes::files::individual::get::get,
      routes::api::pastes::files::individual::patch::patch,

      routes::api::pastes::files::individual::raw::get::get,
    ])
    .mount("/api/v0/pastes", routes![
      routes::api::pastes::get::get_all,

      routes::api::pastes::post::post_json,
      routes::api::pastes::delete::delete,
      routes::api::pastes::delete::ids,
      routes::api::pastes::get::get,
      routes::api::pastes::patch::patch,

      routes::api::pastes::files::get::get,
      routes::api::pastes::files::patch::patch,
      routes::api::pastes::files::post::post,

      routes::api::pastes::files::individual::delete::delete,
      routes::api::pastes::files::individual::get::get,
      routes::api::pastes::files::individual::patch::patch,

      routes::api::pastes::files::individual::raw::get::get,
    ])
    .mount("/api/v1/users", routes![
      routes::api::users::get::get,
    ])
    .mount("/api/v0/users", routes![
      routes::api::users::get::get,
    ])
    .launch();
}<|MERGE_RESOLUTION|>--- conflicted
+++ resolved
@@ -188,16 +188,14 @@
       routes::web::account::reset_password::reset_get,
       routes::web::account::reset_password::reset_post,
 
-<<<<<<< HEAD
+      routes::web::account::avatar::get,
+
       routes::web::account::adminify::get,
 
       routes::web::admin::index::get,
       routes::web::admin::maintenance::get,
       routes::web::admin::pastes::get,
       routes::web::admin::users::get,
-=======
-      routes::web::account::avatar::get,
->>>>>>> 49ce2cd2
 
       routes::web::users::get::get,
     ])
