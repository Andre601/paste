--- conflicted
+++ resolved
@@ -14,15 +14,11 @@
 
 use sodiumoxide::crypto::hash::sha256;
 
-<<<<<<< HEAD
 use std::{
   borrow::Cow,
   cell::RefCell,
   io::Write,
 };
-=======
-use std::io::Write;
->>>>>>> f9fab889
 
 #[derive(Debug, Clone, Copy, PartialEq, AsExpression, Serialize, Deserialize)]
 #[sql_type = "SmallInt"]
