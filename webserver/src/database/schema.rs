--- conflicted
+++ resolved
@@ -90,11 +90,8 @@
         email_verified -> Bool,
         shared_secret -> Nullable<Bytea>,
         tfa_enabled -> Bool,
-<<<<<<< HEAD
         admin -> Int2,
-=======
         avatar_provider -> Int2,
->>>>>>> 49ce2cd2
     }
 }
 
