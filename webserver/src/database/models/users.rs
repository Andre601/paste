use crate::{
  errors::*,
  models::{
    id::{ApiKeyId, UserId},
<<<<<<< HEAD
    user::Admin,
=======
    user::AvatarProvider,
>>>>>>> 49ce2cd2
  },
};

use super::api_keys::{ApiKey, NewApiKey};
use super::email_verifications::{EmailVerification, NewEmailVerification};
use super::super::DbConn;
use super::super::schema::{users, api_keys, email_verifications};

use chrono::NaiveDateTime;

use diesel::prelude::*;

use sodiumoxide::crypto::pwhash::{HashedPassword, pwhash_verify};

use uuid::Uuid;

#[derive(Debug, Serialize, AsChangeset, Identifiable, Queryable)]
pub struct User {
  id: UserId,
  username: String,
  #[serde(skip_serializing)]
  password: String,
  name: String,
  email: String,
  email_verified: bool,
  #[serde(skip_serializing)]
  shared_secret: Option<Vec<u8>>,
  #[serde(skip_serializing)]
  tfa_enabled: bool,
<<<<<<< HEAD
  admin: Admin,
=======
  avatar_provider: AvatarProvider,
>>>>>>> 49ce2cd2
}

impl User {
  pub fn id(&self) -> UserId {
    self.id
  }

  pub fn username(&self) -> &str {
    &self.username
  }

  pub fn set_username(&mut self, username: String) {
    self.username = username;
  }

  pub fn password(&self) -> &str {
    &self.password
  }

  pub fn set_hashed_password(&mut self, password: String) {
    self.password = password;
  }

  pub fn name(&self) -> &str {
    &self.name
  }

  pub fn set_name(&mut self, name: String) {
    self.name = name;
  }

  pub fn email(&self) -> &str {
    &self.email
  }

  pub fn set_email(&mut self, email: String) {
    self.email = email;
  }

  pub fn email_verified(&self) -> bool {
    self.email_verified
  }

  pub fn set_email_verified(&mut self, verified: bool) {
    self.email_verified = verified;
  }

  pub fn shared_secret(&self) -> Option<&[u8]> {
    self.shared_secret.as_ref().map(|x| x.as_slice())
  }

  pub fn set_shared_secret(&mut self, secret: Option<Vec<u8>>) {
    self.shared_secret = secret;
  }

  pub fn tfa_enabled(&self) -> bool {
    self.tfa_enabled
  }

  pub fn set_tfa_enabled(&mut self, enabled: bool) {
    self.tfa_enabled = enabled;
  }

<<<<<<< HEAD
  pub fn admin(&self) -> Admin {
    self.admin
  }

  pub fn set_admin(&mut self, admin: Admin) {
    self.admin = admin;
  }

  pub fn is_admin(&self) -> bool {
    self.admin == Admin::Normal || self.admin == Admin::Super
  }

  pub fn is_superadmin(&self) -> bool {
    self.admin == Admin::Super
=======
  pub fn avatar_provider(&self) -> AvatarProvider {
    self.avatar_provider
  }

  pub fn set_avatar_provider(&mut self, avatar_provider: AvatarProvider) {
    self.avatar_provider = avatar_provider;
>>>>>>> 49ce2cd2
  }

  pub fn create_email_verification(&self, conn: &DbConn, last_sent: Option<NaiveDateTime>) -> Result<(EmailVerification, Vec<u8>)> {
    let (nv, secret) = NewEmailVerification::new(
      self.email(),
      self.id(),
      last_sent,
    );
    let ver = diesel::insert_into(email_verifications::table)
      .values(&nv)
      .get_result(&**conn)?;
    Ok((ver, secret))
  }

  pub fn check_password(&self, pass: &str) -> bool {
    let mut stored_bytes = self.password.clone().into_bytes();
    stored_bytes.push(0);
    let hash = HashedPassword::from_slice(&stored_bytes).expect("hashed password");
    pwhash_verify(&hash, pass.as_bytes())
  }

  pub fn update(&self, conn: &DbConn) -> Result<()> {
    diesel::update(users::table)
      .filter(users::id.eq(self.id))
      .set(self)
      .execute(&**conn)?;

    Ok(())
  }

  pub fn keys(&self, conn: &DbConn) -> Result<Vec<ApiKey>> {
    let keys = api_keys::table
      .filter(api_keys::user_id.eq(self.id))
      .load(&**conn)?;

    Ok(keys)
  }

  pub fn create_key(&self, conn: &DbConn, name: String) -> Result<ApiKey> {
    let new_key = NewApiKey::new(name, ApiKeyId(Uuid::new_v4()), self.id);
    let key = diesel::insert_into(api_keys::table)
      .values(&new_key)
      .get_result(&**conn)?;
    Ok(key)
  }

  pub fn delete_key(&self, conn: &DbConn, key: ApiKeyId) -> Result<()> {
    diesel::delete(api_keys::table)
      .filter(api_keys::key.eq(key))
      .execute(&**conn)?;
    Ok(())
  }

  pub fn delete(&self, conn: &DbConn) -> Result<()> {
    diesel::delete(users::table)
      .filter(users::id.eq(self.id))
      .execute(&**conn)?;
    Ok(())
  }
}

#[derive(Debug, Insertable)]
#[table_name = "users"]
pub struct NewUser {
  id: UserId,
  username: String,
  password: String,
  name: Option<String>,
  email: Option<String>,
  email_verified: bool,
  shared_secret: Option<Vec<u8>>,
  tfa_enabled: bool,
  avatar_provider: AvatarProvider,
}

impl NewUser {
  pub fn new(
    id: UserId,
    username: String,
    password: String,
    name: Option<String>,
    email: Option<String>,
  ) -> Self {
    NewUser {
      id,
      username,
      password,
      name,
      email,
      email_verified: false,
      shared_secret: None,
      tfa_enabled: false,
      avatar_provider: AvatarProvider::Gravatar,
    }
  }
}<|MERGE_RESOLUTION|>--- conflicted
+++ resolved
@@ -2,11 +2,7 @@
   errors::*,
   models::{
     id::{ApiKeyId, UserId},
-<<<<<<< HEAD
-    user::Admin,
-=======
-    user::AvatarProvider,
->>>>>>> 49ce2cd2
+    user::{Admin, AvatarProvider},
   },
 };
 
@@ -36,11 +32,8 @@
   shared_secret: Option<Vec<u8>>,
   #[serde(skip_serializing)]
   tfa_enabled: bool,
-<<<<<<< HEAD
   admin: Admin,
-=======
   avatar_provider: AvatarProvider,
->>>>>>> 49ce2cd2
 }
 
 impl User {
@@ -104,7 +97,6 @@
     self.tfa_enabled = enabled;
   }
 
-<<<<<<< HEAD
   pub fn admin(&self) -> Admin {
     self.admin
   }
@@ -119,14 +111,14 @@
 
   pub fn is_superadmin(&self) -> bool {
     self.admin == Admin::Super
-=======
+  }
+
   pub fn avatar_provider(&self) -> AvatarProvider {
     self.avatar_provider
   }
 
   pub fn set_avatar_provider(&mut self, avatar_provider: AvatarProvider) {
     self.avatar_provider = avatar_provider;
->>>>>>> 49ce2cd2
   }
 
   pub fn create_email_verification(&self, conn: &DbConn, last_sent: Option<NaiveDateTime>) -> Result<(EmailVerification, Vec<u8>)> {
