--- conflicted
+++ resolved
@@ -29,7 +29,6 @@
 
 use std::{fs::File, io::Read};
 
-<<<<<<< HEAD
 #[get("/u/<username>", rank = 3)]
 pub fn get(username: String, config: State<Config>, user: OptionalWebUser, sess: Session, conn: DbConn) -> Result<Rst> {
   _get(Relative::Before(Utc::now()), username, config, user, sess, conn)
@@ -53,15 +52,6 @@
 }
 
 fn _get(rel: Relative, username: String, config: State<Config>, user: OptionalWebUser, mut sess: Session, conn: DbConn) -> Result<Rst> {
-=======
-#[get("/u/<username>?<page>")]
-pub fn get(username: String, page: Option<u32>, config: State<Config>, user: OptionalWebUser, mut sess: Session, conn: DbConn) -> Result<Rst> {
-  let page = page.unwrap_or(1);
-  // TODO: make PositiveNumber struct or similar (could make Positive<num::Integer> or something)
-  if page == 0 {
-    return Ok(Rst::Status(HttpStatus::NotFound));
-  }
->>>>>>> 0eb2c157
   let target: User = match users::table.filter(users::username.eq(&username)).first(&*conn).optional()? {
     Some(u) => u,
     None => return Ok(Rst::Status(HttpStatus::NotFound)),
@@ -234,7 +224,6 @@
   Ok(Rst::Template(Template::render("user/index", ctx)))
 }
 
-<<<<<<< HEAD
 fn user_links(user: Option<&User>, target: &User, pastes: &[Output], first_date: Option<DateTime<Utc>>, last_date: Option<DateTime<Utc>>) -> Links {
   let mut links = Links::default();
 
@@ -257,24 +246,6 @@
       ),
     );
   }
-=======
-fn user_links(user: Option<&User>, target: &User, pastes: &[Output], page: u32) -> Links {
-  let mut links = links!(
-    "target_avatar" => uri!(crate::routes::web::account::avatar::get: target.id()),
-    "next_page" => uri!(crate::routes::web::users::get::get:
-      target.username(),
-      Some(page + 1),
-    ),
-    "prev_page" => if page <= 2 {
-      uri!(crate::routes::web::users::get::get: target.username(), None)
-    } else {
-      uri!(crate::routes::web::users::get::get:
-        target.username(),
-        Some(page - 1),
-      )
-    },
-  );
->>>>>>> 0eb2c157
 
   if let Some(ref u) = user {
     links.add("delete_multiple", uri!(crate::routes::web::pastes::delete::ids: u.username()));
