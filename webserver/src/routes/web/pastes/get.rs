use crate::{
  config::Config,
  database::{
    DbConn,
    models::{pastes::Paste as DbPaste, users::User},
    schema::{pastes, users},
  },
  errors::*,
  models::{
    id::{PasteId, FileId},
    paste::{
      Content, Visibility,
      output::{Output, OutputFile, OutputAuthor},
    },
  },
  routes::web::{context, Rst, OptionalWebUser, Session},
<<<<<<< HEAD
  utils::{
    csv::csv_to_table,
    post_processing,
    Language,
  },
  websocket::WebSocket,
=======
  utils::{csv::csv_to_table, post_processing, AcceptLanguage, Language},
>>>>>>> bfe7271c
};

use ammonia::Builder;

use comrak::{markdown_to_html, ComrakOptions};

use diesel::prelude::*;

use hashbrown::HashMap;

use rocket::{
  http::Status as HttpStatus,
  response::Redirect,
  State,
};

use rocket_contrib::templates::Template;

use rouge::{HighlightKind, Rouge};

use serde_json::json;

lazy_static! {
  static ref OPTIONS: ComrakOptions = ComrakOptions {
    github_pre_lang: true,
    ext_strikethrough: true,
    ext_table: true,
    ext_autolink: true,
    ext_tasklist: true,
    ext_footnotes: true,
    ext_highlight: Some(crate::HIGHLIGHT_URL.clone()),
    // allows html and bad links: ammonia + our post-processor cleans the output, not comrak
    unsafe_: true,
    .. Default::default()
  };

  static ref CLEANER: Builder<'static> = {
    let mut b = Builder::default();
    b
      .link_rel(Some("noopener noreferrer nofollow"))
      .add_tags(std::iter::once("input"))
      .add_tag_attribute_values("input", "checked", vec!["", "checked"])
      .add_tag_attribute_values("input", "disabled", vec!["", "disabled"])
      .add_tag_attribute_values("input", "type", std::iter::once("checkbox"))
      .add_allowed_classes("span", vec![
        "hll", "c", "err", "k", "l", "n", "o", "p", "cm", "cp", "c1", "cs", "gd", "ge", "gh", "gi",
        "gp", "gs", "gu", "kc", "kd", "kn", "kp", "kr", "kt", "ld", "m", "s", "na", "nb", "nc",
        "no", "nd", "ni", "ne", "nf", "nl", "nn", "nx", "py", "nt", "nv", "ow", "w", "mf", "mh",
        "mi", "mo", "sb", "sc", "sd", "s2", "se", "sh", "si", "sx", "sr", "s1", "ss", "bp", "vc",
        "vg", "vi", "il",
      ]);
    b
  };
}

#[get("/<id>", rank = 10)]
pub fn id(id: PasteId, user: OptionalWebUser, conn: DbConn) -> Result<Rst> {
  let result: Option<(Option<String>, DbPaste)> = pastes::table
    .left_join(users::table)
    .select((users::username.nullable(), pastes::all_columns))
    .filter(pastes::id.eq(*id))
    .first(&*conn)
    .optional()?;

  let (owner, paste) = match result {
    Some(x) => x,
    None => return Ok(Rst::Status(HttpStatus::NotFound)),
  };

  if let Some((status, _)) = paste.check_access(user.as_ref().map(|x| x.id())) {
    return Ok(Rst::Status(status));
  }

  let username = owner.unwrap_or_else(|| "anonymous".into());
  Ok(Rst::Redirect(Redirect::to(uri!(
    crate::routes::web::pastes::get::users_username_id:
    username,
    id,
  ))))
}

#[get("/<username>/<id>", rank = 10)]
pub fn username_id(username: String, id: PasteId) -> Redirect {
  Redirect::to(uri!(
    crate::routes::web::pastes::get::users_username_id:
    username,
    id,
  ))
}

#[get("/p/<username>/<id>")]
<<<<<<< HEAD
pub fn users_username_id(username: String, id: PasteId, config: State<Config>, user: OptionalWebUser, mut sess: Session, conn: DbConn, mut ws: WebSocket) -> Result<Rst> {
=======
pub fn users_username_id(username: String, id: PasteId, config: State<Config>, user: OptionalWebUser, mut sess: Session, conn: DbConn, langs: AcceptLanguage) -> Result<Rst> {
>>>>>>> bfe7271c
  let paste: DbPaste = match id.get(&conn)? {
    Some(p) => p,
    None => return Ok(Rst::Status(HttpStatus::NotFound)),
  };

  let (expected_username, author): (String, Option<OutputAuthor>) = match paste.author_id() {
    Some(author) => {
      let user: User = users::table.find(author).first(&*conn)?;
      (user.username().to_string(), Some(OutputAuthor::new(author, user.username(), user.name())))
    },
    None => ("anonymous".into(), None),
  };

  if username != expected_username {
    return Ok(Rst::Status(HttpStatus::NotFound));
  }

  if let Some((status, _)) = paste.check_access(user.as_ref().map(|x| x.id())) {
    return Ok(Rst::Status(status));
  }

  let mut files: Vec<OutputFile> = id.output_files(&*config, &conn, &paste, true)?;

  let mut lines: HashMap<FileId, Vec<String>> = HashMap::with_capacity(files.len());
  let mut rendered: HashMap<FileId, String> = HashMap::with_capacity(files.len());
  let mut notices: HashMap<FileId, String> = HashMap::new();

  for file in &mut files {
    if let Some(ref name) = file.name {
      let lower = name.to_lowercase();

      let md_ext = file.highlight_language.is_none() && lower.ends_with(".md") || lower.ends_with(".mdown") || lower.ends_with(".markdown");
      let md_lang = file.highlight_language == Some(Language::Markdown.rouge());
      let is_md = md_ext || md_lang;

      let is_csv = file.highlight_language.is_none() && lower.ends_with(".csv");

      let content = match file.content {
        Some(Content::Text(ref s)) => s,
        _ => continue,
      };

      let processed = if is_md {
        let md = markdown_to_html(content, &*OPTIONS);
        let cleaned = CLEANER.clean(&md).to_string();
        Some(post_processing::process(&*config, &cleaned))
      } else if is_csv {
        match csv_to_table(content) {
          Ok(h) => Some(h),
          Err(e) => {
            notices.insert(file.id, e);
            None
          },
        }
      } else {
        None
      };

      let mut rouge = Rouge::new(&mut *ws);
      let highlighted = match file.highlight_language.and_then(Language::from_str) {
        Some(lang) => rouge.highlight_lines(HighlightKind::Snippet, lang.rouge(), &content),
        None => rouge.highlight_lines(HighlightKind::File, &name, &content),
      }?;
      lines.insert(file.id, highlighted);

      if let Some(processed) = processed {
        rendered.insert(file.id, processed);
      }
    }
  }

  let output = Output::new(
    id,
    author,
    paste.name(),
    paste.description(),
    paste.visibility(),
    paste.created_at(),
    paste.updated_at(&*config).ok(), // FIXME
    paste.expires(),
    None,
    files,
  );

  let is_owner = paste.author_id().is_some() && user.as_ref().map(|x| x.id()) == paste.author_id();

  let author_name = output.author.as_ref().map(|x| x.username.to_string()).unwrap_or_else(|| "anonymous".into());

  let mut links = super::paste_links(paste.id(), paste.author_id(), &author_name, user.as_ref());
  links.add_value(
    "raw_files",
    output
      .files
      .iter()
      .fold(&mut crate::routes::web::Links::default(), |acc, x| acc.add(
        x.id.to_simple().to_string(),
        uri!(crate::routes::web::pastes::files::raw::get: &author_name, paste.id(), x.id),
      )),
  );

  let mut ctx = context(&*config, user.as_ref(), &mut sess, langs);
  ctx["paste"] = json!(output);
  ctx["num_commits"] = json!(paste.num_commits(&*config)?);
  ctx["rendered"] = json!(rendered);
  ctx["lines"] = json!(lines);
  ctx["notices"] = json!(notices);
  ctx["user"] = json!(*user);
  ctx["deletion_key"] = json!(sess.data.remove(&format!("deletion_key_{}", paste.id().to_simple())));
  ctx["is_owner"] = json!(is_owner);
  ctx["author_name"] = json!(author_name);
  ctx["links"] = json!(links);

  Ok(Rst::Template(Template::render("paste/index", ctx)))
}

#[get("/p/<username>/<id>/edit")]
pub fn edit(username: String, id: PasteId, config: State<Config>, user: OptionalWebUser, mut sess: Session, conn: DbConn, langs: AcceptLanguage) -> Result<Rst> {
  let user = match user.into_inner() {
    Some(u) => u,
    None => return Ok(Rst::Redirect(Redirect::to(uri!(crate::routes::web::auth::login::get)))),
  };

  let paste: DbPaste = match id.get(&conn)? {
    Some(p) => p,
    None => return Ok(Rst::Status(HttpStatus::NotFound)),
  };

  let (expected_username, author): (String, Option<OutputAuthor>) = match paste.author_id() {
    Some(author) => {
      let user: User = users::table.find(author).first(&*conn)?;
      (user.username().to_string(), Some(OutputAuthor::new(author, user.username(), user.name())))
    },
    None => ("anonymous".into(), None),
  };

  if username != expected_username {
    return Ok(Rst::Status(HttpStatus::NotFound));
  }

  if let Some((status, _)) = paste.check_access(user.id()) {
    return Ok(Rst::Status(status));
  }

  match paste.author_id() {
    Some(author) => if author != user.id() {
      if paste.visibility() == Visibility::Private {
        return Ok(Rst::Status(HttpStatus::NotFound));
      } else {
        return Ok(Rst::Status(HttpStatus::Forbidden));
      }
    },
    None => {
      sess.add_data("error", "Cannot edit anonymous pastes.");
      return Ok(Rst::Redirect(Redirect::to("lastpage")));
    },
  }

  // should be authed beyond this point

  let files: Vec<OutputFile> = id.output_files(&*config, &conn, &paste, true)?;

  let output = Output::new(
    id,
    author,
    paste.name(),
    paste.description(),
    paste.visibility(),
    paste.created_at(),
    paste.updated_at(&*config).ok(), // FIXME
    paste.expires(),
    None,
    files,
  );

  let is_owner = paste.author_id().is_some() && Some(user.id()) == paste.author_id();

  let author_name = output.author.as_ref().map(|x| x.username.to_string()).unwrap_or_else(|| "anonymous".into());

  let mut ctx = context(&*config, Some(&user), &mut sess, langs);
  ctx["paste"] = json!(output);
  ctx["languages"] = json!(Language::context());
  ctx["num_commits"] = json!(paste.num_commits(&*config)?);
  ctx["is_owner"] = json!(is_owner);
  ctx["author_name"] = json!(author_name);
  ctx["links"] = json!(
    super::paste_links(paste.id(), paste.author_id(), &author_name, Some(&user))
      .add(
        "patch",
        uri!(crate::routes::web::pastes::patch::patch: &author_name, paste.id()),
      )
  );

  Ok(Rst::Template(Template::render("paste/edit", ctx)))
}<|MERGE_RESOLUTION|>--- conflicted
+++ resolved
@@ -14,16 +14,13 @@
     },
   },
   routes::web::{context, Rst, OptionalWebUser, Session},
-<<<<<<< HEAD
   utils::{
     csv::csv_to_table,
     post_processing,
+    AcceptLanguage,
     Language,
   },
   websocket::WebSocket,
-=======
-  utils::{csv::csv_to_table, post_processing, AcceptLanguage, Language},
->>>>>>> bfe7271c
 };
 
 use ammonia::Builder;
@@ -115,11 +112,7 @@
 }
 
 #[get("/p/<username>/<id>")]
-<<<<<<< HEAD
-pub fn users_username_id(username: String, id: PasteId, config: State<Config>, user: OptionalWebUser, mut sess: Session, conn: DbConn, mut ws: WebSocket) -> Result<Rst> {
-=======
-pub fn users_username_id(username: String, id: PasteId, config: State<Config>, user: OptionalWebUser, mut sess: Session, conn: DbConn, langs: AcceptLanguage) -> Result<Rst> {
->>>>>>> bfe7271c
+pub fn users_username_id(username: String, id: PasteId, config: State<Config>, user: OptionalWebUser, mut sess: Session, conn: DbConn, mut ws: WebSocket, langs: AcceptLanguage) -> Result<Rst> {
   let paste: DbPaste = match id.get(&conn)? {
     Some(p) => p,
     None => return Ok(Rst::Status(HttpStatus::NotFound)),
