# The Patrons section. Notice how it is empty.

patrons = []

# The People section. The "team," so to speak.

[[people]]
name = "Kyle Clemens"
github = "jkcclemens"
text = "Lead developer and Rust aficionado who hates frontend."

[[people]]
name = "Adam Williams"
github = "lol768"
text = "The best infosec consultant, tester, and cheerleader money can't buy."

[[people]]
name = "kashike"
github = "kashike"
text = "Feature requester/demander, tester, bug noticer, idea testing ground."

[[people]]
name = "Jos Ahrens"
github = "Zarthus"
text = "Breaker and tester of many things, purveyor of dissenting opinions."

[[people]]
name = "Austin Peterson"
github = "AKPWebDesign"
text = "Resident JavaScript-fu practitioner with a penchant for design."

# The frontend dependency section.

[[frontend]]
name = "Bulma"
url = "https://bulma.io/"
text = "An awesome CSS framework that is the foundation for all of paste's CSS."

[[frontend]]
name = "Twemoji"
url = "https://twemoji.twitter.com/"
text = "Twitter's set of emoji that's free for everyone. We use the clipboard one as our favicon!"

[[frontend]]
name = "CodeSass"
url = "https://github.com/lol768/CodeFlask"
text = "Our very own fork of CodeFlask, designed to work smarter and better."

[[frontend]]
name = "Bulmaswatch"
url = "https://jenil.github.io/bulmaswatch/"
text = "Themes for Bulma. We use a slightly modified version of \"darkly\" for our dark theme."

[[frontend]]
name = "zxcvbn"
url = "https://github.com/dropbox/zxcvbn"
text = "A password strength library that's lightweight and powerful."

[[frontend]]
name = "highlightjs-line-numbers.js"
url = "https://github.com/wcoder/highlightjs-line-numbers.js"
text = "An add-on for highlight.js that adds line numbers. We use a slightly modified version."

[[frontend]]
name = "Material Design Icons"
url = "https://materialdesignicons.com/"
text = "Handy icons that we use a small subset of."

[[frontend]]
name = "highlight.js"
url = "https://highlightjs.org/"
text = "The syntax highlighter responsible for all highlighting on paste. "

[[frontend]]
name = "bulma-tooltip"
url = "https://wikiki.github.io/elements/tooltip/"
text = "An extension to Bulma that adds CSS-only tooltips."

# The backend dependency section.

[[backend]]
name = "rocket"
url = "https://rocket.rs/"
text = "A web framework for Rust. It powers every single request made to paste."

[[backend]]
name = "dotenv"
url = "https://github.com/purpliminal/rust-dotenv"
text = "Loads .env files and makes them environment variables. Useful!"

[[backend]]
name = "unicode-segmentation"
url = "https://github.com/unicode-rs/unicode-segmentation"
text = "Looks at strings in terms of graphemes and words as defined by the Unicode Standard."

[[backend]]
name = "ipnetwork"
url = "https://github.com/achanda/ipnetwork"
text = "Looks at IPv6 and IPv4 CIDRs. This is what determines whether you get rate limited. "

[[backend]]
name = "r2d2_redis"
url = "https://github.com/sorccu/r2d2-redis"
text = "Makes redis-rs work with r2d2."

[[backend]]
name = "unicode_categories"
url = "https://github.com/swgillespie/unicode-categories"
text = "Classifies characters into categories according to the Unicode Standard."

[[backend]]
name = "html5ever"
url = "https://github.com/servo/html5ever"
text = "Parses HTML5 according to spec. Doesn't use regex to do it."

[[backend]]
name = "diesel"
url = "https://diesel.rs/"
text = "The world's best ORM. It handles all the database work around here."

[[backend]]
name = "comrak"
url = "https://github.com/kivikakk/comrak"
text = "Parses and processes CommonMark + GFM in order to render your Markdown files."

[[backend]]
name = "unicase"
url = "https://github.com/seanmonstar/unicase"
text = "Compares unicode strings without factoring in casing."

[[backend]]
name = "reqwest"
url = "https://github.com/seanmonstar/reqwest"
text = "An easy and powerful Rust HTTP Client."

[[backend]]
name = "mime"
url = "https://github.com/hyperium/mime"
text = "Support MIME (Media Types) as strong types in Rust."

[[backend]]
name = "serde"
url = "https://serde.rs/"
text = "A framework for serialising and deserialising data structures in Rust."

[[backend]]
name = "anyhow"
url = "https://github.com/dtolnay/anyhow"
text = "Easy error handling in Rust."

[[backend]]
name = "xz2"
url = "https://github.com/alexcrichton/xz2-rs"
text = "Rust bindings to liblzma."

[[backend]]
name = "lazy_static"
url = "https://github.com/rust-lang-nursery/lazy-static.rs"
text = "Lazily-evaluated statics in Rust."

[[backend]]
name = "r2d2"
url = "https://github.com/sfackler/r2d2"
text = "Not the droid you're looking for. It's actually a connection pool!"

[[backend]]
name = "tera"
url = "https://github.com/Keats/tera"
text = "The templating engine that rendered this very page (and all the others)."

[[backend]]
name = "url"
url = "https://github.com/servo/rust-url"
text = "Parses and processes URLs."

[[backend]]
name = "chrono"
url = "https://github.com/chronotope/chrono"
text = "It does... time. Time stuff. Famously known for not being Crono."

[[backend]]
name = "lettre"
url = "https://lettre.at/"
text = "Sends, creates, examines, modifies, and does anything else you could possibly want to do with emails."

[[backend]]
name = "oath"
url = "https://github.com/avacariu/rust-oath"
text = "OATH algorithms for two-factor authentication."

[[backend]]
name = "sha2"
url = "https://github.com/RustCrypto/hashes"
text = "SHA-2 hash functions for Rust."

[[backend]]
name = "git2"
url = "https://github.com/alexcrichton/git2-rs"
text = "Rust bindings to libgit2 that we use for all Git operations."

[[backend]]
name = "libflate"
url = "https://github.com/sile/libflate"
text = "Rust implementation of DEFLATE and friends."

[[backend]]
name = "sodiumoxide"
url = "https://github.com/sodiumoxide/sodiumoxide"
text = "Rust bindings to libsodium, which is used for passwords and whatnot."

[[backend]]
name = "if_chain"
url = "https://github.com/lfairy/if_chain"
text = "Chains ifs together, for when you really need to just chain together some ifs."

[[backend]]
name = "toml"
url = "https://github.com/alexcrichton/toml-rs"
text = "Parses TOML files. Gotta load the configuration somehow!"

[[backend]]
name = "cookie"
url = "https://github.com/alexcrichton/cookie-rs"
text = "Creates and processes delicious cookies for your browser."

[[backend]]
name = "redis"
url = "https://github.com/mitsuhiko/redis-rs"
text = "Talks to redis... in Rust."

[[backend]]
name = "ammonia"
url = "https://github.com/notriddle/ammonia"
text = "Sanitises all the nasty HTML provided by our users (in the form of Markdown)."

[[backend]]
name = "uuid"
url = "https://github.com/uuid-rs/uuid"
text = "Parses and generates UUIDs, which are definitely not used anywhere in paste. Nope."

[[backend]]
name = "sidekiq"
url = "https://github.com/spk/rust-sidekiq"
text = "Talks to sidekiq in Rust."

[[backend]]
name = "native-tls"
url = "https://github.com/sfackler/rust-native-tls"
text = "Handles native TLS through one abstract API."

[[backend]]
name = "hmac"
url = "https://github.com/RustCrypto/MACs"
text = "Generic implementation of Hash-based Message Authentication Code (HMAC)."

[[backend]]
name = "sha-1"
url = "https://github.com/RustCrypto/hashes"
text = "An implementation of the SHA-1 cryptographic hash algorithm."

[[backend]]
name = "md-5"
url = "https://github.com/RustCrypto/hashes"
text = "An implementation of the MD5 cryptographic hash algorithm."

[[backend]]
name = "rand"
url = "https://github.com/rust-random/rand"
text = "A Rust library for random number generation."

[[backend]]
name = "hashbrown"
url = "https://github.com/rust-lang/hashbrown"
text = "A SwissTable implementation in Rust. Faster HashMaps!"

[[backend]]
name = "multipart"
url = "https://github.com/abonander/multipart"
text = "A multipart file upload library."

[[backend]]
name = "qrcode"
url = "https://github.com/kennytm/qrcode-rust"
text = "Creates QR codes via an easy API. Used for TFA!"

[[backend]]
name = "serde_json"
url = "https://github.com/serde-rs/json"
text = "Serde support for serialising and deserialising JSON."

[[backend]]
name = "csv"
url = "https://github.com/BurntSushi/rust-csv"
text = "CSV parsing library."

[[backend]]
name = "unic-langid"
url = "https://github.com/zbraniecki/unic-locale"
text = "Unicode language identifiers used for localisation."

[[backend]]
name = "fluent"
url = "https://github.com/projectfluent/fluent-rs"
text = "A localisation system for natural-sounding translations."

[[backend]]
<<<<<<< HEAD
name = "trust-dns-resolver"
url = "https://github.com/bluejekyll/trust-dns"
text = "Utilizes the trust client library to perform DNS resolution. Used for libravatar."
=======
name = "parking_lot"
url = "https://github.com/Amanieu/parking_lot"
text = "Better synchronisation primitives."

[[backend]]
name = "data-encoding"
url = "https://github.com/ia0/data-encoding"
text = "Various data encodings in Rust."

[[backend]]
name = "image"
url = "https://github.com/image-rs/image"
text = "An image processing library."

[[backend]]
name = "libwebp-sys"
url = "https://github.com/NoXF/libwebp-sys"
text = "Static bindings to libwebp."
>>>>>>> 6e0e9947
<|MERGE_RESOLUTION|>--- conflicted
+++ resolved
@@ -304,11 +304,11 @@
 text = "A localisation system for natural-sounding translations."
 
 [[backend]]
-<<<<<<< HEAD
 name = "trust-dns-resolver"
 url = "https://github.com/bluejekyll/trust-dns"
 text = "Utilizes the trust client library to perform DNS resolution. Used for libravatar."
-=======
+
+[[backend]]
 name = "parking_lot"
 url = "https://github.com/Amanieu/parking_lot"
 text = "Better synchronisation primitives."
@@ -326,5 +326,4 @@
 [[backend]]
 name = "libwebp-sys"
 url = "https://github.com/NoXF/libwebp-sys"
-text = "Static bindings to libwebp."
->>>>>>> 6e0e9947
+text = "Static bindings to libwebp."