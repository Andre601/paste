--- conflicted
+++ resolved
@@ -299,7 +299,6 @@
 text = "CSV parsing library."
 
 [[backend]]
-<<<<<<< HEAD
 name = "syntect"
 url = "https://github.com/trishume/syntect"
 text = "Highlights pastes on the backend."
@@ -308,7 +307,8 @@
 name = "websocket"
 url = "https://github.com/websockets-rs/rust-websocket"
 text = "Websocket support used for highlighting."
-=======
+
+[[backend]]
 name = "unic-langid"
 url = "https://github.com/zbraniecki/unic-locale"
 text = "Unicode language identifiers used for localisation."
@@ -316,5 +316,4 @@
 [[backend]]
 name = "fluent"
 url = "https://github.com/projectfluent/fluent-rs"
-text = "A localisation system for natural-sounding translations."
->>>>>>> bfe7271c
+text = "A localisation system for natural-sounding translations."